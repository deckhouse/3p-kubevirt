// Automatically generated by swagger-doc. DO NOT EDIT!

package v1

func (VirtualMachineInstance) SwaggerDoc() map[string]string {
	return map[string]string{
		"":       "VirtualMachineInstance is *the* VirtualMachineInstance Definition. It represents a virtual machine in the runtime environment of kubernetes.",
		"spec":   "VirtualMachineInstance Spec contains the VirtualMachineInstance specification.",
		"status": "Status is the high level overview of how the VirtualMachineInstance is doing. It contains information available to controllers and users.",
	}
}

func (VirtualMachineInstanceList) SwaggerDoc() map[string]string {
	return map[string]string{
		"": "VirtualMachineInstanceList is a list of VirtualMachines",
	}
}

func (VirtualMachineInstanceSpec) SwaggerDoc() map[string]string {
	return map[string]string{
		"":                              "VirtualMachineInstanceSpec is a description of a VirtualMachineInstance.",
		"domain":                        "Specification of the desired behavior of the VirtualMachineInstance on the host.",
		"nodeSelector":                  "NodeSelector is a selector which must be true for the vmi to fit on a node.\nSelector which must match a node's labels for the vmi to be scheduled on that node.\nMore info: https://kubernetes.io/docs/concepts/configuration/assign-pod-node/\n+optional",
		"affinity":                      "If affinity is specifies, obey all the affinity rules",
		"terminationGracePeriodSeconds": "Grace period observed after signalling a VirtualMachineInstance to stop after which the VirtualMachineInstance is force terminated.",
		"volumes":                       "List of volumes that can be mounted by disks belonging to the vmi.",
		"hostname":                      "Specifies the hostname of the vmi\nIf not specified, the hostname will be set to the name of the vmi, if dhcp or cloud-init is configured properly.\n+optional",
		"subdomain":                     "If specified, the fully qualified vmi hostname will be \"<hostname>.<subdomain>.<pod namespace>.svc.<cluster domain>\".\nIf not specified, the vmi will not have a domainname at all. The DNS entry will resolve to the vmi,\nno matter if the vmi itself can pick up a hostname.\n+optional",
		"networks":                      "List of networks that can be attached to a vm's virtual interface.",
	}
}

func (Affinity) SwaggerDoc() map[string]string {
	return map[string]string{
<<<<<<< HEAD
		"":             "Affinity groups all the affinity rules related to a VirtualMachineInstance",
		"nodeAffinity": "Node affinity support",
=======
		"":                "Affinity groups all the affinity rules related to a VM",
		"nodeAffinity":    "Node affinity support",
		"podAffinity":     "Pod affinity support",
		"podAntiAffinity": "Pod anti-affinity support",
>>>>>>> 49663421
	}
}

func (VirtualMachineInstanceStatus) SwaggerDoc() map[string]string {
	return map[string]string{
		"":           "VirtualMachineInstanceStatus represents information about the status of a VirtualMachineInstance. Status may trail the actual\nstate of a system.",
		"nodeName":   "NodeName is the name where the VirtualMachineInstance is currently running.",
		"conditions": "Conditions are specific points in VirtualMachineInstance's pod runtime.",
		"phase":      "Phase is the status of the VirtualMachineInstance in kubernetes world. It is not the VirtualMachineInstance status, but partially correlates to it.",
		"interfaces": "Interfaces represent the details of available network interfaces.",
	}
}

func (VirtualMachineInstanceCondition) SwaggerDoc() map[string]string {
	return map[string]string{}
}

func (VirtualMachineInstanceNetworkInterface) SwaggerDoc() map[string]string {
	return map[string]string{
		"ipAddress": "IP address of a Virtual Machine interface",
		"mac":       "Hardware address of a Virtual Machine interface",
	}
}

func (VMISelector) SwaggerDoc() map[string]string {
	return map[string]string{
		"name": "Name of the VirtualMachineInstance to migrate",
	}
}

func (VirtualMachineInstanceReplicaSet) SwaggerDoc() map[string]string {
	return map[string]string{
		"":       "VirtualMachineInstance is *the* VirtualMachineInstance Definition. It represents a virtual machine in the runtime environment of kubernetes.",
		"spec":   "VirtualMachineInstance Spec contains the VirtualMachineInstance specification.",
		"status": "Status is the high level overview of how the VirtualMachineInstance is doing. It contains information available to controllers and users.",
	}
}

func (VirtualMachineInstanceReplicaSetList) SwaggerDoc() map[string]string {
	return map[string]string{
		"": "VMIList is a list of VMIs",
	}
}

func (VirtualMachineInstanceReplicaSetSpec) SwaggerDoc() map[string]string {
	return map[string]string{
		"replicas": "Number of desired pods. This is a pointer to distinguish between explicit\nzero and not specified. Defaults to 1.\n+optional",
		"selector": "Label selector for pods. Existing ReplicaSets whose pods are\nselected by this will be the ones affected by this deployment.",
		"template": "Template describes the pods that will be created.",
		"paused":   "Indicates that the replica set is paused.\n+optional",
	}
}

func (VirtualMachineInstanceReplicaSetStatus) SwaggerDoc() map[string]string {
	return map[string]string{
		"replicas":      "Total number of non-terminated pods targeted by this deployment (their labels match the selector).\n+optional",
		"readyReplicas": "The number of ready replicas for this replica set.\n+optional",
	}
}

func (VirtualMachineInstanceReplicaSetCondition) SwaggerDoc() map[string]string {
	return map[string]string{}
}

func (VirtualMachineInstanceTemplateSpec) SwaggerDoc() map[string]string {
	return map[string]string{
		"spec": "VirtualMachineInstance Spec contains the VirtualMachineInstance specification.",
	}
}

func (VirtualMachineInstancePreset) SwaggerDoc() map[string]string {
	return map[string]string{
		"spec": "VirtualMachineInstance Spec contains the VirtualMachineInstance specification.",
	}
}

func (VirtualMachineInstancePresetList) SwaggerDoc() map[string]string {
	return map[string]string{
		"": "VirtualMachineInstancePresetList is a list of VirtualMachinePresets",
	}
}

func (VirtualMachineInstancePresetSpec) SwaggerDoc() map[string]string {
	return map[string]string{
		"selector": "Selector is a label query over a set of VMIs.\nRequired.",
		"domain":   "Domain is the same object type as contained in VirtualMachineInstanceSpec",
	}
}

func (VirtualMachine) SwaggerDoc() map[string]string {
	return map[string]string{
		"":       "VirtualMachine handles the VirtualMachines that are not running\nor are in a stopped state\nThe VirtualMachine contains the template to create the\nVirtualMachineInstance. It also mirrors the running state of the created\nVirtualMachineInstance in its status.",
		"spec":   "Spec contains the specification of VirtualMachineInstance created",
		"status": "Status holds the current state of the controller and brief information\nabout its associated VirtualMachineInstance",
	}
}

func (VirtualMachineList) SwaggerDoc() map[string]string {
	return map[string]string{
		"":      "VirtualMachineList is a list of virtualmachines",
		"items": "Items is a list of VirtualMachines",
	}
}

func (VirtualMachineSpec) SwaggerDoc() map[string]string {
	return map[string]string{
		"":         "VirtualMachineSpec describes how the proper VirtualMachine\nshould look like",
		"running":  "Running controls whether the associatied VirtualMachineInstance is created or not",
		"template": "Template is the direct specification of VirtualMachineInstance",
	}
}

func (VirtualMachineStatus) SwaggerDoc() map[string]string {
	return map[string]string{
		"":           "VirtualMachineStatus represents the status returned by the\ncontroller to describe how the VirtualMachine is doing",
		"created":    "Created indicates if the virtual machine is created in the cluster",
		"ready":      "Ready indicates if the virtual machine is running and ready",
		"conditions": "Hold the state information of the VirtualMachine and its VirtualMachineInstance",
	}
}

func (VirtualMachineCondition) SwaggerDoc() map[string]string {
	return map[string]string{
		"": "VirtualMachineCondition represents the state of VirtualMachine",
	}
}<|MERGE_RESOLUTION|>--- conflicted
+++ resolved
@@ -32,15 +32,10 @@
 
 func (Affinity) SwaggerDoc() map[string]string {
 	return map[string]string{
-<<<<<<< HEAD
-		"":             "Affinity groups all the affinity rules related to a VirtualMachineInstance",
-		"nodeAffinity": "Node affinity support",
-=======
-		"":                "Affinity groups all the affinity rules related to a VM",
+		"":                "Affinity groups all the affinity rules related to a VirtualMachineInstance",
 		"nodeAffinity":    "Node affinity support",
 		"podAffinity":     "Pod affinity support",
 		"podAntiAffinity": "Pod anti-affinity support",
->>>>>>> 49663421
 	}
 }
 
